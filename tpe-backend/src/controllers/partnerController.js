const { query } = require('../config/database');
const { AppError } = require('../middleware/errorHandler');

// Get all active partners (public)
const getActivePartners = async (req, res, next) => {
  const result = await query(`
    SELECT id, company_name, description, logo_url, website, 
           focus_areas_served, target_revenue_range, powerconfidence_score,
           key_differentiators, pricing_model
    FROM partners 
    WHERE is_active = true 
    ORDER BY powerconfidence_score DESC
  `);

  res.status(200).json({
    success: true,
    count: result.rows.length,
    partners: result.rows
  });
};

// Get single partner (public)
const getPartner = async (req, res, next) => {
  const { id } = req.params;

  try {
    // Get basic partner info
    const partnerResult = await query(`
<<<<<<< HEAD
      SELECT * FROM strategic_partners WHERE id = $1
=======
      SELECT * FROM partners WHERE id = ?
>>>>>>> 48c6a965
    `, [id]);

    if (partnerResult.rows.length === 0) {
      return next(new AppError('Partner not found', 404));
    }

    const partner = partnerResult.rows[0];

    // Get booking stats
    const bookingStats = await query(`
      SELECT 
        COUNT(*) as total_bookings,
        SUM(CASE WHEN status = 'completed' THEN 1 ELSE 0 END) as completed_bookings
      FROM demo_bookings WHERE partner_id = $1
    `, [id]);

    // Get match stats
    const matchStats = await query(`
      SELECT COUNT(DISTINCT contractor_id) as total_matches
      FROM contractor_partner_matches WHERE partner_id = $1
    `, [id]);

    // Combine stats
    partner.total_bookings = bookingStats.rows[0]?.total_bookings || 0;
    partner.completed_bookings = bookingStats.rows[0]?.completed_bookings || 0;
    partner.total_matches = matchStats.rows[0]?.total_matches || 0;

    res.status(200).json({
      success: true,
      partner: partner
    });
  } catch (error) {
    return next(error);
  }
};

// Get all partners (admin)
const getAllPartners = async (req, res, next) => {
  const { active, limit = 50, offset = 0 } = req.query;

  try {
    let queryText = 'SELECT * FROM partners';
    const values = [];
    let parameterIndex = 1;

    if (active !== undefined) {
      queryText += ` WHERE is_active = $${parameterIndex}`;
      values.push(active === 'true');
      parameterIndex++;
    }

    queryText += ' ORDER BY powerconfidence_score DESC';
    
    if (limit) {
      queryText += ` LIMIT $${parameterIndex}`;
      values.push(parseInt(limit));
      parameterIndex++;
    }
    
    if (offset) {
      queryText += ` OFFSET $${parameterIndex}`;
      values.push(parseInt(offset));
      parameterIndex++;
    }

    const result = await query(queryText, values);

    res.status(200).json({
      success: true,
      count: result.rows.length,
      partners: result.rows
    });
  } catch (error) {
    console.error('getAllPartners error:', error);
    return next(error);
  }
};

// Create partner (admin) - Updated with comprehensive onboarding fields
const createPartner = async (req, res, next) => {
  console.log('🔍 DEBUG - createPartner received data:', {
    body_keys: Object.keys(req.body),
    company_name: req.body.company_name,
    established_year: req.body.established_year,
    ceo_contact_name: req.body.ceo_contact_name,
    target_revenue_audience: req.body.target_revenue_audience,
    tech_stack_crm: req.body.tech_stack_crm,
    full_body: req.body
  });

  const {
    // Basic Info
    company_name, description, logo_url, website, contact_email,
    contact_phone, power100_subdomain, focus_areas_served, target_revenue_range,
    geographic_regions, powerconfidence_score, key_differentiators, 
    pricing_model, onboarding_process, client_testimonials, is_active,
    last_quarterly_report, onboarding_url, demo_booking_url,
    
    // Comprehensive Onboarding Fields
    // Step 1: Company Information
    established_year, employee_count, ownership_type, company_description,
    
    // Step 2: Contact Information (5 contact types)
    ceo_contact_name, ceo_contact_email, ceo_contact_phone, ceo_contact_title,
    cx_contact_name, cx_contact_email, cx_contact_phone, cx_contact_title,
    sales_contact_name, sales_contact_email, sales_contact_phone, sales_contact_title,
    onboarding_contact_name, onboarding_contact_email, onboarding_contact_phone, onboarding_contact_title,
    marketing_contact_name, marketing_contact_email, marketing_contact_phone, marketing_contact_title,
    
    // Step 3: Target Audience
    target_revenue_audience, service_areas, service_areas_other,
    
    // Step 4: Competitive Analysis
    service_category, value_proposition, why_clients_choose_you, why_clients_choose_competitors,
    
    // Step 5: Business Focus
    focus_areas_12_months,
    
    // Step 6: Technology Stack
    tech_stack_crm, tech_stack_project_management, tech_stack_communication,
    tech_stack_analytics, tech_stack_marketing, tech_stack_financial,
    
    // Step 7: Marketing & Partnership
    sponsored_events, podcast_appearances, books_read_recommended, best_working_partnerships,
    
    // Step 8: Client Demos & References
    client_demos, client_references
  } = req.body;

  const result = await query(`
    INSERT INTO partners (
      -- Basic fields
      company_name, description, logo_url, website, contact_email,
      contact_phone, power100_subdomain, focus_areas_served, target_revenue_range,
      geographic_regions, powerconfidence_score, key_differentiators, 
      pricing_model, onboarding_process, client_testimonials, is_active,
      last_quarterly_report, onboarding_url, demo_booking_url,
      
      -- Comprehensive onboarding fields
      established_year, employee_count, ownership_type, company_description,
      ceo_contact_name, ceo_contact_email, ceo_contact_phone, ceo_contact_title,
      cx_contact_name, cx_contact_email, cx_contact_phone, cx_contact_title,
      sales_contact_name, sales_contact_email, sales_contact_phone, sales_contact_title,
      onboarding_contact_name, onboarding_contact_email, onboarding_contact_phone, onboarding_contact_title,
      marketing_contact_name, marketing_contact_email, marketing_contact_phone, marketing_contact_title,
      target_revenue_audience, service_areas, service_areas_other,
      service_category, value_proposition, why_clients_choose_you, why_clients_choose_competitors,
      focus_areas_12_months,
      tech_stack_crm, tech_stack_project_management, tech_stack_communication,
      tech_stack_analytics, tech_stack_marketing, tech_stack_financial,
      sponsored_events, podcast_appearances, books_read_recommended, best_working_partnerships,
      client_demos, client_references
    ) VALUES ($1, $2, $3, $4, $5, $6, $7, $8, $9, $10, $11, $12, $13, $14, $15, $16, $17, $18, $19, $20, $21, $22, $23, $24, $25, $26, $27, $28, $29, $30, $31, $32, $33, $34, $35, $36, $37, $38, $39, $40, $41, $42, $43, $44, $45, $46, $47, $48, $49, $50, $51, $52, $53, $54, $55, $56, $57, $58, $59, $60, $61, $62, $63)
    RETURNING *
  `, [
    // Basic values
    company_name, description, logo_url, website, contact_email, contact_phone,
    power100_subdomain, JSON.stringify(focus_areas_served || []), JSON.stringify(target_revenue_range || []),
    JSON.stringify(geographic_regions || []), powerconfidence_score || 0, JSON.stringify(key_differentiators || []),
    pricing_model, onboarding_process, JSON.stringify(client_testimonials || []), 
    is_active !== undefined ? is_active : true, last_quarterly_report, onboarding_url, demo_booking_url,
    
    // Comprehensive onboarding values
    established_year, employee_count, ownership_type, company_description,
    ceo_contact_name, ceo_contact_email, ceo_contact_phone, ceo_contact_title,
    cx_contact_name, cx_contact_email, cx_contact_phone, cx_contact_title,
    sales_contact_name, sales_contact_email, sales_contact_phone, sales_contact_title,
    onboarding_contact_name, onboarding_contact_email, onboarding_contact_phone, onboarding_contact_title,
    marketing_contact_name, marketing_contact_email, marketing_contact_phone, marketing_contact_title,
    JSON.stringify(target_revenue_audience || []), JSON.stringify(service_areas || []), service_areas_other,
    service_category, value_proposition, why_clients_choose_you, why_clients_choose_competitors,
    JSON.stringify(focus_areas_12_months || []),
    JSON.stringify(tech_stack_crm || []), JSON.stringify(tech_stack_project_management || []), JSON.stringify(tech_stack_communication || []),
    JSON.stringify(tech_stack_analytics || []), JSON.stringify(tech_stack_marketing || []), JSON.stringify(tech_stack_financial || []),
    JSON.stringify(sponsored_events || []), JSON.stringify(podcast_appearances || []), books_read_recommended, best_working_partnerships,
    JSON.stringify(client_demos || []), JSON.stringify(client_references || [])
  ]);

  res.status(201).json({
    success: true,
    partner: result.rows[0]
  });
};

// Update partner (admin)
const updatePartner = async (req, res, next) => {
  const { id } = req.params;
  const updates = req.body;

  // Build dynamic update query - Include ALL database fields
  const allowedFields = [
    // Basic Information
    'company_name', 'description', 'logo_url', 'website', 'contact_email',
    'contact_phone', 'power100_subdomain',
    
    // Business Details
    'established_year', 'employee_count', 'ownership_type', 'company_description',
    
    // Service Information
    'focus_areas_served', 'target_revenue_range', 'geographic_regions',
    'service_areas', 'service_areas_other', 'service_category',
    'target_revenue_audience', 'focus_areas_12_months',
    
    // Value Proposition
    'value_proposition', 'why_clients_choose_you', 'why_clients_choose_competitors',
    'key_differentiators', 'pricing_model',
    
    // Performance Metrics
    'powerconfidence_score', 'previous_powerconfidence_score', 'score_trend',
    'industry_rank', 'category_rank',
    
    // Feedback & Reviews
    'last_feedback_update', 'total_feedback_responses', 'average_satisfaction',
    'feedback_trend', 'next_quarterly_review', 'avg_contractor_satisfaction',
    'total_contractor_engagements',
    
    // Contact Information
    'ceo_contact_name', 'ceo_contact_email', 'ceo_contact_phone', 'ceo_contact_title',
    'cx_contact_name', 'cx_contact_email', 'cx_contact_phone', 'cx_contact_title',
    'sales_contact_name', 'sales_contact_email', 'sales_contact_phone', 'sales_contact_title',
    'onboarding_contact_name', 'onboarding_contact_email', 'onboarding_contact_phone', 'onboarding_contact_title',
    'marketing_contact_name', 'marketing_contact_email', 'marketing_contact_phone', 'marketing_contact_title',
    
    // Technology Stack
    'tech_stack_crm', 'tech_stack_project_management', 'tech_stack_communication',
    'tech_stack_analytics', 'tech_stack_marketing', 'tech_stack_financial',
    
    // Marketing & Partnerships
    'sponsored_events', 'podcast_appearances', 'books_read_recommended',
    'best_working_partnerships',
    
    // Client Information
    'client_demos', 'client_references', 'client_testimonials',
    
    // Administrative
    'is_active', 'dashboard_access_enabled', 'last_dashboard_login',
    'onboarding_url', 'demo_booking_url', 'onboarding_process',
    'last_quarterly_report'
  ];

  const setClause = [];
  const values = [];
  let parameterIndex = 1;

  // Process each field
  Object.keys(updates).forEach(key => {
    if (allowedFields.includes(key)) {
      setClause.push(`${key} = $${parameterIndex}`);
      parameterIndex++;
      
      // Handle JSON fields - Arrays and objects need to be stringified
      const jsonFields = [
        'focus_areas_served', 'target_revenue_range', 'geographic_regions',
        'key_differentiators', 'service_areas', 'target_revenue_audience',
        'focus_areas_12_months', 'tech_stack_crm', 'tech_stack_project_management',
        'tech_stack_communication', 'tech_stack_analytics', 'tech_stack_marketing',
        'tech_stack_financial', 'sponsored_events', 'podcast_appearances',
        'client_demos', 'client_references', 'client_testimonials'
      ];
      
      if (jsonFields.includes(key)) {
        // Stringify arrays/objects for JSON storage
        values.push(typeof updates[key] === 'string' ? updates[key] : JSON.stringify(updates[key] || []));
      } else {
        values.push(updates[key]);
      }
    }
  });

  if (setClause.length === 0) {
    return res.status(400).json({ error: 'No valid fields to update' });
  }

  values.push(id);

  try {
    // Admin-created partners are automatically approved
    req.body.status = 'approved';
    req.body.is_active = true;
    
    const result = await query(
      `UPDATE partners 
       SET ${setClause.join(', ')}, updated_at = CURRENT_TIMESTAMP 
       WHERE id = $${parameterIndex}
       RETURNING *`,
      values
    );

    if (result.rows.length === 0) {
      return next(new AppError('Partner not found', 404));
    }

    res.status(200).json({
      success: true,
      partner: result.rows[0]
    });
  } catch (error) {
    console.error('Update partner error:', error);
    return next(new AppError('Failed to update partner', 500));
  }
};

// Delete partner (admin)
const deletePartner = async (req, res, next) => {
  const { id } = req.params;

  // First check if partner exists
<<<<<<< HEAD
  const existingPartner = await query('SELECT id FROM strategic_partners WHERE id = $1', [id]);
=======
  const existingPartner = await query('SELECT id FROM partners WHERE id = ?', [id]);
>>>>>>> 48c6a965
  if (existingPartner.rows.length === 0) {
    return next(new AppError('Partner not found', 404));
  }

  // Delete the partner
<<<<<<< HEAD
  await query('DELETE FROM strategic_partners WHERE id = $1', [id]);
=======
  await query('DELETE FROM partners WHERE id = ?', [id]);
>>>>>>> 48c6a965

  res.status(200).json({
    success: true,
    message: 'Partner deleted successfully'
  });
};

// Toggle partner status (admin)
const togglePartnerStatus = async (req, res, next) => {
  const { id } = req.params;

  const result = await query(`
    UPDATE partners 
    SET is_active = NOT is_active, updated_at = CURRENT_TIMESTAMP
    WHERE id = $1
    RETURNING id, is_active
  `, [id]);

  if (result.rows.length === 0) {
    return next(new AppError('Partner not found', 404));
  }

  res.status(200).json({
    success: true,
    partner: result.rows[0]
  });
};

// Get partner statistics (admin)
const getPartnerStats = async (req, res, next) => {
  const stats = await query(`
    SELECT 
      COUNT(*) as total_partners,
      COUNT(*) FILTER (WHERE is_active = true) as active_partners,
      COUNT(*) FILTER (WHERE is_active = false) as inactive_partners,
      AVG(powerconfidence_score) as avg_confidence_score,
      COUNT(DISTINCT UNNEST(focus_areas_served)) as unique_focus_areas,
      (
        SELECT json_agg(json_build_object(
          'partner_name', p.company_name,
          'booking_count', COUNT(b.id)
        ) ORDER BY COUNT(b.id) DESC)
        FROM partners p
        LEFT JOIN demo_bookings b ON p.id = b.partner_id
        GROUP BY p.id
        LIMIT 5
      ) as top_partners_by_bookings
    FROM partners
  `);

  res.status(200).json({
    success: true,
    stats: stats.rows[0]
  });
};

// Search partners with advanced filters
const searchPartners = async (req, res, next) => {
  const { 
    query: searchQuery = '', 
    focusAreas = [], 
    revenueRanges = [], 
    isActive, 
    confidenceScoreMin, 
    confidenceScoreMax, 
    dateFrom, 
    dateTo, 
    sortBy = 'created_at', 
    sortOrder = 'DESC', 
    limit = 20, 
    offset = 0 
  } = req.body;

  console.log('🔍 searchPartners called with:', req.body);

  try {
    let whereClause = '1=1';
    const values = [];
    let paramCount = 1;

    // Text search across multiple fields
    if (searchQuery && searchQuery.trim()) {
      whereClause += ` AND (
        company_name LIKE ? OR 
        description LIKE ? OR 
        contact_email LIKE ? OR 
        website LIKE ?
      )`;
      const searchPattern = `%${searchQuery.trim()}%`;
      values.push(searchPattern, searchPattern, searchPattern, searchPattern);
    }

    // Active status filter
    if (isActive !== undefined) {
      whereClause += ` AND is_active = ?`;
      values.push(isActive ? 1 : 0);
    }

    // Focus areas filter (JSON field)
    if (focusAreas && focusAreas.length > 0) {
      const focusConditions = focusAreas.map(() => `focus_areas_served LIKE ?`).join(' OR ');
      whereClause += ` AND (${focusConditions})`;
      focusAreas.forEach(area => {
        values.push(`%"${area}"%`);
      });
    }

    // Revenue ranges filter (JSON field)
    if (revenueRanges && revenueRanges.length > 0) {
      const revenueConditions = revenueRanges.map(() => `target_revenue_range LIKE ?`).join(' OR ');
      whereClause += ` AND (${revenueConditions})`;
      revenueRanges.forEach(range => {
        values.push(`%"${range}"%`);
      });
    }

    // PowerConfidence score range
    if (confidenceScoreMin !== undefined) {
      whereClause += ` AND powerconfidence_score >= ?`;
      values.push(confidenceScoreMin);
    }
    if (confidenceScoreMax !== undefined) {
      whereClause += ` AND powerconfidence_score <= ?`;
      values.push(confidenceScoreMax);
    }

    // Date range filter
    if (dateFrom) {
      whereClause += ` AND created_at >= ?`;
      values.push(dateFrom);
    }
    if (dateTo) {
      whereClause += ` AND created_at <= ?`;
      values.push(dateTo + ' 23:59:59'); // Include full day
    }

    // Validate sort parameters
    const allowedSortFields = ['created_at', 'updated_at', 'company_name', 'powerconfidence_score', 'is_active'];
    const validSortBy = allowedSortFields.includes(sortBy) ? sortBy : 'created_at';
    const validSortOrder = sortOrder.toUpperCase() === 'ASC' ? 'ASC' : 'DESC';

    // Get total count
    const countQuery = `SELECT COUNT(*) as total FROM partners WHERE ${whereClause}`;
    const countResult = await query(countQuery, values);
    const total = countResult.rows[0].total;

    // Use the simplest working query structure
    const partnersResult = await query(
      `SELECT * FROM partners ORDER BY created_at DESC LIMIT ${parseInt(limit)} OFFSET ${parseInt(offset)}`,
      []
    );

    // Parse JSON fields safely
    const partners = partnersResult.rows.map(partner => ({
      ...partner,
      focus_areas_served: partner.focus_areas_served ? 
        (partner.focus_areas_served === '[object Object]' ? [] : 
         (typeof partner.focus_areas_served === 'string' ? 
          JSON.parse(partner.focus_areas_served || '[]') : partner.focus_areas_served)) : [],
      target_revenue_range: partner.target_revenue_range ? 
        (partner.target_revenue_range === '[object Object]' ? [] : 
         (typeof partner.target_revenue_range === 'string' ? 
          JSON.parse(partner.target_revenue_range || '[]') : partner.target_revenue_range)) : []
    }));

    // Calculate pagination info
    const totalPages = Math.ceil(total / limit);
    const currentPage = Math.floor(offset / limit) + 1;
    const hasMore = offset + limit < total;

    res.status(200).json({
      success: true,
      partners,
      pagination: {
        total,
        limit,
        offset,
        hasMore,
        totalPages,
        currentPage
      },
      searchParams: {
        query: searchQuery,
        focusAreas,
        revenueRanges,
        isActive,
        confidenceScoreMin,
        confidenceScoreMax,
        dateFrom,
        dateTo,
        sortBy: validSortBy,
        sortOrder: validSortOrder
      }
    });

  } catch (error) {
    console.error('Search partners error:', error);
    return next(error);
  }
};

module.exports = {
  getActivePartners,
  getPartner,
  getAllPartners,
  createPartner,
  updatePartner,
  deletePartner,
  togglePartnerStatus,
  getPartnerStats,
  searchPartners
};<|MERGE_RESOLUTION|>--- conflicted
+++ resolved
@@ -26,11 +26,7 @@
   try {
     // Get basic partner info
     const partnerResult = await query(`
-<<<<<<< HEAD
-      SELECT * FROM strategic_partners WHERE id = $1
-=======
       SELECT * FROM partners WHERE id = ?
->>>>>>> 48c6a965
     `, [id]);
 
     if (partnerResult.rows.length === 0) {
@@ -44,13 +40,13 @@
       SELECT 
         COUNT(*) as total_bookings,
         SUM(CASE WHEN status = 'completed' THEN 1 ELSE 0 END) as completed_bookings
-      FROM demo_bookings WHERE partner_id = $1
+      FROM demo_bookings WHERE partner_id = ?
     `, [id]);
 
     // Get match stats
     const matchStats = await query(`
       SELECT COUNT(DISTINCT contractor_id) as total_matches
-      FROM contractor_partner_matches WHERE partner_id = $1
+      FROM contractor_partner_matches WHERE partner_id = ?
     `, [id]);
 
     // Combine stats
@@ -74,26 +70,22 @@
   try {
     let queryText = 'SELECT * FROM partners';
     const values = [];
-    let parameterIndex = 1;
 
     if (active !== undefined) {
-      queryText += ` WHERE is_active = $${parameterIndex}`;
-      values.push(active === 'true');
-      parameterIndex++;
+      queryText += ' WHERE is_active = ?';
+      values.push(active === 'true' ? 1 : 0);
     }
 
     queryText += ' ORDER BY powerconfidence_score DESC';
     
     if (limit) {
-      queryText += ` LIMIT $${parameterIndex}`;
+      queryText += ' LIMIT ?';
       values.push(parseInt(limit));
-      parameterIndex++;
     }
     
     if (offset) {
-      queryText += ` OFFSET $${parameterIndex}`;
+      queryText += ' OFFSET ?';
       values.push(parseInt(offset));
-      parameterIndex++;
     }
 
     const result = await query(queryText, values);
@@ -183,7 +175,7 @@
       tech_stack_analytics, tech_stack_marketing, tech_stack_financial,
       sponsored_events, podcast_appearances, books_read_recommended, best_working_partnerships,
       client_demos, client_references
-    ) VALUES ($1, $2, $3, $4, $5, $6, $7, $8, $9, $10, $11, $12, $13, $14, $15, $16, $17, $18, $19, $20, $21, $22, $23, $24, $25, $26, $27, $28, $29, $30, $31, $32, $33, $34, $35, $36, $37, $38, $39, $40, $41, $42, $43, $44, $45, $46, $47, $48, $49, $50, $51, $52, $53, $54, $55, $56, $57, $58, $59, $60, $61, $62, $63)
+    ) VALUES (?, ?, ?, ?, ?, ?, ?, ?, ?, ?, ?, ?, ?, ?, ?, ?, ?, ?, ?, ?, ?, ?, ?, ?, ?, ?, ?, ?, ?, ?, ?, ?, ?, ?, ?, ?, ?, ?, ?, ?, ?, ?, ?, ?, ?, ?, ?, ?, ?, ?, ?, ?, ?, ?, ?, ?, ?, ?, ?, ?, ?, ?, ?)
     RETURNING *
   `, [
     // Basic values
@@ -273,13 +265,11 @@
 
   const setClause = [];
   const values = [];
-  let parameterIndex = 1;
 
   // Process each field
   Object.keys(updates).forEach(key => {
     if (allowedFields.includes(key)) {
-      setClause.push(`${key} = $${parameterIndex}`);
-      parameterIndex++;
+      setClause.push(`${key} = ?`);
       
       // Handle JSON fields - Arrays and objects need to be stringified
       const jsonFields = [
@@ -314,7 +304,7 @@
     const result = await query(
       `UPDATE partners 
        SET ${setClause.join(', ')}, updated_at = CURRENT_TIMESTAMP 
-       WHERE id = $${parameterIndex}
+       WHERE id = ?
        RETURNING *`,
       values
     );
@@ -338,21 +328,13 @@
   const { id } = req.params;
 
   // First check if partner exists
-<<<<<<< HEAD
-  const existingPartner = await query('SELECT id FROM strategic_partners WHERE id = $1', [id]);
-=======
   const existingPartner = await query('SELECT id FROM partners WHERE id = ?', [id]);
->>>>>>> 48c6a965
   if (existingPartner.rows.length === 0) {
     return next(new AppError('Partner not found', 404));
   }
 
   // Delete the partner
-<<<<<<< HEAD
-  await query('DELETE FROM strategic_partners WHERE id = $1', [id]);
-=======
   await query('DELETE FROM partners WHERE id = ?', [id]);
->>>>>>> 48c6a965
 
   res.status(200).json({
     success: true,
@@ -367,7 +349,7 @@
   const result = await query(`
     UPDATE partners 
     SET is_active = NOT is_active, updated_at = CURRENT_TIMESTAMP
-    WHERE id = $1
+    WHERE id = ?
     RETURNING id, is_active
   `, [id]);
 

const jwt = require('jsonwebtoken');
const { query } = require('../config/database');
const { AppError } = require('./errorHandler');

// Protect routes - require authentication
const protect = async (req, res, next) => {
  let token;

  // Check for token in headers
  if (req.headers.authorization && req.headers.authorization.startsWith('Bearer')) {
    token = req.headers.authorization.split(' ')[1];
  }

  // Check for token in cookies
  if (!token && req.cookies && req.cookies.token) {
    token = req.cookies.token;
  }

  if (!token) {
    return next(new AppError('Not authorized to access this route', 401));
  }

  try {
    // Verify token
    const decoded = jwt.verify(token, process.env.JWT_SECRET);

    // Check if admin user still exists
    const result = await query(
<<<<<<< HEAD
      'SELECT id, email, name, is_active FROM admin_users WHERE id = $1',
=======
      'SELECT id, email, name as full_name, is_active FROM admin_users WHERE id = $1',
>>>>>>> 48c6a965
      [decoded.id]
    );

    if (result.rows.length === 0) {
      return next(new AppError('User no longer exists', 401));
    }

    const user = result.rows[0];

    if (!user.is_active) {
      return next(new AppError('User account is deactivated', 401));
    }

    // Add user to request object
    req.user = user;
    next();
  } catch (error) {
    return next(new AppError('Not authorized to access this route', 401));
  }
};

// Grant access to specific roles (for future role-based access)
const authorize = (...roles) => {
  return (req, res, next) => {
    if (!req.user) {
      return next(new AppError('Not authorized to access this route', 401));
    }

    // For now, all authenticated users are admins
    // In the future, you can add role checking here
    next();
  };
};

// Optional auth - adds user to req if authenticated but doesn't require it
const optionalAuth = async (req, res, next) => {
  let token;

  if (req.headers.authorization && req.headers.authorization.startsWith('Bearer')) {
    token = req.headers.authorization.split(' ')[1];
  }

  if (!token && req.cookies && req.cookies.token) {
    token = req.cookies.token;
  }

  if (!token) {
    return next();
  }

  try {
    const decoded = jwt.verify(token, process.env.JWT_SECRET);
    const result = await query(
      'SELECT id, email, full_name, is_active FROM admin_users WHERE id = $1 AND is_active = true',
      [decoded.id]
    );

    if (result.rows.length > 0) {
      req.user = result.rows[0];
    }
  } catch (error) {
    // Invalid token, continue without user
  }

  next();
};

// Admin only middleware (all users in admin_users are admins)
const adminOnly = (req, res, next) => {
  // Since all users in admin_users are admins, just check if authenticated
  if (!req.user) {
    return res.status(403).json({
      success: false,
      message: 'Admin access required'
    });
  }
  next();
};

// Shortcut for admin authentication (all users in admin_users are admins)
const authenticateAdmin = protect;

module.exports = {
  protect,
  authorize,
  optionalAuth,
  authenticateAdmin,
  adminOnly
};<|MERGE_RESOLUTION|>--- conflicted
+++ resolved
@@ -1,5 +1,5 @@
 const jwt = require('jsonwebtoken');
-const { query } = require('../config/database');
+const { query } = require('../config/database.sqlite');
 const { AppError } = require('./errorHandler');
 
 // Protect routes - require authentication
@@ -26,11 +26,7 @@
 
     // Check if admin user still exists
     const result = await query(
-<<<<<<< HEAD
-      'SELECT id, email, name, is_active FROM admin_users WHERE id = $1',
-=======
       'SELECT id, email, name as full_name, is_active FROM admin_users WHERE id = $1',
->>>>>>> 48c6a965
       [decoded.id]
     );
 
